--- conflicted
+++ resolved
@@ -26,7 +26,6 @@
 
     #[error("Failed to derive the provided path: {message}")]
     Derivation { message: String },
-<<<<<<< HEAD
 
     #[error("Failed to get a DescriptorKey from a ExtendedPrivKey: {message}")]
     DescriptorKeyFromXPriv { message: String },
@@ -51,7 +50,6 @@
 
     #[error("Failed to get balance from bdk::Wallet instance: {message}")]
     GetBalance { message: String },
-=======
 }
 
 #[derive(Debug, thiserror::Error)]
@@ -61,5 +59,4 @@
 
     #[error("Failed to parse the secret key: {message}")]
     SecretKeyParse { message: String },
->>>>>>> fb78ffbb
 }