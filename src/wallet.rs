--- conflicted
+++ resolved
@@ -1,11 +1,7 @@
-<<<<<<< HEAD
+use crate::address::{parse_address, AddressParsingError};
 use crate::errors::LblResult;
 use crate::LblRuntimeErrorCode;
-=======
-use crate::address::{parse_address, AddressParsingError};
-use crate::errors::*;
-
->>>>>>> e8afc6e1
+
 use bdk::bitcoin::blockdata::script::Script;
 use bdk::bitcoin::blockdata::transaction::TxOut;
 use bdk::bitcoin::consensus::{deserialize, serialize};
@@ -135,16 +131,11 @@
         }
     }
 
-<<<<<<< HEAD
-    pub fn prepare_drain_tx(&self, addr: String, confirm_in_blocks: u32) -> LblResult<Tx> {
-        let address = Address::from_str(&addr).map_to_invalid_input("Invalid bitcoin address")?;
-=======
-    pub fn prepare_drain_tx(&self, address: String, confirm_in_blocks: u32) -> LipaResult<Tx> {
+    pub fn prepare_drain_tx(&self, address: String, confirm_in_blocks: u32) -> LblResult<Tx> {
         let wallet = self.wallet.lock().unwrap();
         let network = wallet.network();
         let address =
             parse_address(address, network).map_to_invalid_input("Invalid bitcoin address")?;
->>>>>>> e8afc6e1
 
         if !(1..=25).contains(&confirm_in_blocks) {
             return Err(invalid_input(
@@ -289,16 +280,11 @@
         address: String,
         amount: u64,
         confirm_in_blocks: u32,
-<<<<<<< HEAD
     ) -> LblResult<Tx> {
-        let address = Address::from_str(&addr).map_to_invalid_input("Invalid bitcoin address")?;
-=======
-    ) -> LipaResult<Tx> {
         let wallet = self.wallet.lock().unwrap();
         let network = wallet.network();
         let address =
             parse_address(address, network).map_to_invalid_input("Invalid bitcoin address")?;
->>>>>>> e8afc6e1
 
         if !(1..=25).contains(&confirm_in_blocks) {
             return Err(invalid_input(
