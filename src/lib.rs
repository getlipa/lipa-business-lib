--- conflicted
+++ resolved
@@ -1,21 +1,14 @@
-<<<<<<< HEAD
+mod address;
 mod auth;
-=======
-mod address;
->>>>>>> e8afc6e1
 mod errors;
 mod native_logger;
 mod secrets;
 mod signing;
 mod wallet;
 
-<<<<<<< HEAD
+pub use crate::address::AddressParsingError;
 pub use crate::auth::Auth;
 pub use crate::errors::{LblError, LblRuntimeErrorCode};
-=======
-pub use crate::address::AddressParsingError;
-pub use crate::errors::{LipaError, RuntimeErrorCode};
->>>>>>> e8afc6e1
 pub use crate::native_logger::init_native_logger_once;
 pub use crate::secrets::{
     derive_keys, generate_keypair, generate_mnemonic, Descriptors, KeyPair, WalletKeys,
