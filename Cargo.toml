[package]
name = "lipabusinesslib"
version = "0.1.0"
edition = "2021"

[lib]
crate-type = ["lib", "staticlib", "cdylib"]
name = "uniffi_lipabusinesslib"

[features]
nigiri = ["simplelog"]

[dependencies]
<<<<<<< HEAD
uniffi = "0.22.0"
log = "0.4.17"
=======
>>>>>>> e8afc6e1
bdk = { version = "0.26.0", features = ["keys-bip39"] }
bip21 = "0.2.0"
log = "0.4.17"
rand = "0.8.5"
# Explicitly depend on secp256k1 for secp256k1::SECP256K1.
secp256k1 = { version = "0.24.3", features = ["global-context"] }
sled = "0.34.7"
<<<<<<< HEAD
=======
thiserror = "1.0.38"
uniffi = "0.22.0"

>>>>>>> e8afc6e1
simplelog = { version ="0.12.0", features = ["test"], optional = true }

perro = { git = "https://github.com/getlipa/perro" }
honey-badger = { git = "https://github.com/getlipa/honey-badger" }

[target.'cfg(target_os = "ios")'.dependencies]
oslog = "0.2.0"

[target.'cfg(target_os = "android")'.dependencies]
android_logger = "0.12"

[build-dependencies]
camino = "1.1.1"
uniffi_bindgen = "0.22.0"<|MERGE_RESOLUTION|>--- conflicted
+++ resolved
@@ -11,11 +11,6 @@
 nigiri = ["simplelog"]
 
 [dependencies]
-<<<<<<< HEAD
-uniffi = "0.22.0"
-log = "0.4.17"
-=======
->>>>>>> e8afc6e1
 bdk = { version = "0.26.0", features = ["keys-bip39"] }
 bip21 = "0.2.0"
 log = "0.4.17"
@@ -23,12 +18,9 @@
 # Explicitly depend on secp256k1 for secp256k1::SECP256K1.
 secp256k1 = { version = "0.24.3", features = ["global-context"] }
 sled = "0.34.7"
-<<<<<<< HEAD
-=======
 thiserror = "1.0.38"
 uniffi = "0.22.0"
 
->>>>>>> e8afc6e1
 simplelog = { version ="0.12.0", features = ["test"], optional = true }
 
 perro = { git = "https://github.com/getlipa/perro" }
